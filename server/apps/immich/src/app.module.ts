import { immichAppConfig, immichBullAsyncConfig } from '@app/common/config';
import { MiddlewareConsumer, Module, NestModule } from '@nestjs/common';
import { AssetModule } from './api-v1/asset/asset.module';
import { AuthModule } from './api-v1/auth/auth.module';
import { APIKeyModule } from './api-v1/api-key/api-key.module';
import { ImmichJwtModule } from './modules/immich-jwt/immich-jwt.module';
import { DeviceInfoModule } from './api-v1/device-info/device-info.module';
import { ConfigModule } from '@nestjs/config';
import { BullModule } from '@nestjs/bull';
import { ServerInfoModule } from './api-v1/server-info/server-info.module';
import { BackgroundTaskModule } from './modules/background-task/background-task.module';
import { CommunicationModule } from './api-v1/communication/communication.module';
import { AlbumModule } from './api-v1/album/album.module';
import { AppController } from './app.controller';
import { ScheduleModule } from '@nestjs/schedule';
import { ScheduleTasksModule } from './modules/schedule-tasks/schedule-tasks.module';
import { JobModule } from './api-v1/job/job.module';
import { SystemConfigModule } from './api-v1/system-config/system-config.module';
import { OAuthModule } from './api-v1/oauth/oauth.module';
import { TagModule } from './api-v1/tag/tag.module';
<<<<<<< HEAD
import { ImportTaskModule } from './modules/import-task/import-task.module';
=======
import { ImmichConfigModule } from '@app/immich-config';
import { ShareModule } from './api-v1/share/share.module';
import { DomainModule } from '@app/domain';
import { InfraModule } from '@app/infra';
import { UserController } from './controllers';
>>>>>>> 755a1331

@Module({
  imports: [
    ConfigModule.forRoot(immichAppConfig),

    DomainModule.register({
      imports: [InfraModule],
    }),

    APIKeyModule,

    AssetModule,

    AuthModule,
    OAuthModule,

    ImmichJwtModule,
    ImmichConfigModule,

    DeviceInfoModule,

    BullModule.forRootAsync(immichBullAsyncConfig),

    ServerInfoModule,

    BackgroundTaskModule,

    CommunicationModule,

    AlbumModule,

    ScheduleModule.forRoot(),

    ImportTaskModule,

    ScheduleTasksModule,

    JobModule,

    SystemConfigModule,

    TagModule,

    ShareModule,
  ],
  controllers: [
    //
    AppController,
    UserController,
  ],
  providers: [],
})
export class AppModule implements NestModule {
  // TODO: check if consumer is needed or remove
  // eslint-disable-next-line @typescript-eslint/no-unused-vars
  configure(consumer: MiddlewareConsumer): void {
    if (process.env.NODE_ENV == 'development') {
      // consumer.apply(AppLoggerMiddleware).forRoutes('*');
    }
  }
}<|MERGE_RESOLUTION|>--- conflicted
+++ resolved
@@ -18,15 +18,12 @@
 import { SystemConfigModule } from './api-v1/system-config/system-config.module';
 import { OAuthModule } from './api-v1/oauth/oauth.module';
 import { TagModule } from './api-v1/tag/tag.module';
-<<<<<<< HEAD
 import { ImportTaskModule } from './modules/import-task/import-task.module';
-=======
 import { ImmichConfigModule } from '@app/immich-config';
 import { ShareModule } from './api-v1/share/share.module';
 import { DomainModule } from '@app/domain';
 import { InfraModule } from '@app/infra';
 import { UserController } from './controllers';
->>>>>>> 755a1331
 
 @Module({
   imports: [
