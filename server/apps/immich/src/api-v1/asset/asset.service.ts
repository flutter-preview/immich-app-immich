--- conflicted
+++ resolved
@@ -141,29 +141,6 @@
     return assets.map((asset) => mapAsset(asset));
   }
 
-<<<<<<< HEAD
-  public async getMapMarkers(authUser: AuthUserDto, dto: AssetSearchDto): Promise<MapMarkerResponseDto[]> {
-    const assets = await this._assetRepository.getAllByUserId(authUser.id, dto);
-
-    return assets.map((asset) => mapAssetMapMarker(asset)).filter((marker) => marker != null) as MapMarkerResponseDto[];
-=======
-  public async getAssetByTimeBucket(
-    authUser: AuthUserDto,
-    getAssetByTimeBucketDto: GetAssetByTimeBucketDto,
-  ): Promise<AssetResponseDto[]> {
-    if (getAssetByTimeBucketDto.userId) {
-      await this.checkUserAccess(authUser, getAssetByTimeBucketDto.userId);
-    }
-
-    const assets = await this._assetRepository.getAssetByTimeBucket(
-      getAssetByTimeBucketDto.userId || authUser.id,
-      getAssetByTimeBucketDto,
-    );
-
-    return assets.map((asset) => mapAsset(asset));
->>>>>>> a7b9adc6
-  }
-
   public async getAssetById(authUser: AuthUserDto, assetId: string): Promise<AssetResponseDto> {
     const allowExif = this.getExifPermission(authUser);
     const asset = await this._assetRepository.getById(assetId);
